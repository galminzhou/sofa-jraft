<?xml version="1.0" encoding="UTF-8"?>
<project xmlns="http://maven.apache.org/POM/4.0.0" xmlns:xsi="http://www.w3.org/2001/XMLSchema-instance" xsi:schemaLocation="http://maven.apache.org/POM/4.0.0 http://maven.apache.org/xsd/maven-4.0.0.xsd">
    <modelVersion>4.0.0</modelVersion>

    <groupId>com.alipay.sofa</groupId>
    <artifactId>jraft-parent</artifactId>
<<<<<<< HEAD
    <version>1.2.4</version>
=======
    <version>1.2.5</version>
>>>>>>> 09fb200d
    <packaging>pom</packaging>

    <name>${project.groupId}:${project.artifactId}</name>
    <description>A production-grade java implementation of RAFT consensus algorithm.</description>
    <url>https://github.com/alipay/sofa-jraft</url>

    <licenses>
        <license>
            <name>The Apache License, Version 2.0</name>
            <url>http://www.apache.org/licenses/LICENSE-2.0.txt</url>
        </license>
    </licenses>

    <developers>
        <developer>
            <name>boyan</name>
            <email>boyan@antfin.com</email>
            <organization>Ant Financial</organization>
            <organizationUrl>https://www.alipay.com/</organizationUrl>
        </developer>
        <developer>
            <name>jiachun</name>
            <email>jiachun.fjc@alibaba-inc.com</email>
            <organization>Ant Financial</organization>
            <organizationUrl>https://www.alipay.com/</organizationUrl>
        </developer>
    </developers>

    <modules>
        <module>jraft-core</module>
        <module>jraft-test</module>
        <module>jraft-example</module>
        <module>jraft-rheakv</module>
    </modules>

    <scm>
        <connection>scm:git:git://github.com/alipay/sofa-jraft.git</connection>
        <developerConnection>scm:git:ssh://github.com/alipay/sofa-jraft.git</developerConnection>
        <url>http://github.com/alipay/sofa-jraft/tree/master</url>
    </scm>

    <properties>
        <affinity.version>3.1.7</affinity.version>
        <bolt.version>1.5.3</bolt.version>
        <commons.io.version>2.4</commons.io.version>
        <commons.lang.version>2.6</commons.lang.version>
        <disruptor.version>3.3.7</disruptor.version>
        <file_encoding>UTF-8</file_encoding>
        <hamcrest.version>1.3</hamcrest.version>
        <hessian.version>3.3.6</hessian.version>
        <jackson.databind.version>2.9.8</jackson.databind.version>
        <jackson.dataformat.version>2.9.8</jackson.dataformat.version>
        <jacoco.excludes></jacoco.excludes>
        <jacoco.includes>*</jacoco.includes>
        <jacoco.path>${project.build.directory}/jacoco-ut.exec</jacoco.path>
        <jacoco.skip>true</jacoco.skip>
        <java_source_version>1.8</java_source_version>
        <java_target_version>1.8</java_target_version>
        <jmh.version>1.20</jmh.version>
        <jsr305.version>3.0.2</jsr305.version>
        <junit.dep.version>4.8.2</junit.dep.version>
        <junit.version>4.12</junit.version>
        <log4j.version>2.2</log4j.version>
        <!--<zstd.version>1.3.5-3</zstd.version>-->
        <main.user.dir>${user.dir}</main.user.dir>
        <metrics.version>4.0.2</metrics.version>
        <mockito.version>1.9.5</mockito.version>
        <powermock.version>1.6.0</powermock.version>
        <project.build.sourceEncoding>UTF-8</project.build.sourceEncoding>
        <protobuf.version>3.5.1</protobuf.version>
        <protostuff.version>1.6.0</protostuff.version>
        <rocksdb.version>5.14.2</rocksdb.version>
        <slf4j.version>1.7.21</slf4j.version>
        <sonar.core.codeCoveragePlugin>jacoco</sonar.core.codeCoveragePlugin>
        <sonar.dynamicAnalysis>reuseReports</sonar.dynamicAnalysis>
        <sonar.jacoco.itReportPath>target/jacoco-it.exec</sonar.jacoco.itReportPath>
        <sonar.jacoco.reportPath>target/jacoco-ut.exec</sonar.jacoco.reportPath>
    </properties>

    <dependencyManagement>

        <dependencies>
            <!-- sub modules -->
            <dependency>
                <groupId>${project.groupId}</groupId>
                <artifactId>jraft-core</artifactId>
                <version>${project.version}</version>
            </dependency>
            <dependency>
                <groupId>${project.groupId}</groupId>
                <artifactId>jraft-test</artifactId>
                <version>${project.version}</version>
            </dependency>
            <dependency>
                <groupId>${project.groupId}</groupId>
                <artifactId>jraft-example</artifactId>
                <version>${project.version}</version>
            </dependency>
            <dependency>
                <groupId>${project.groupId}</groupId>
                <artifactId>jraft-rheakv-core</artifactId>
                <version>${project.version}</version>
            </dependency>
            <dependency>
                <groupId>${project.groupId}</groupId>
                <artifactId>jraft-rheakv-pd</artifactId>
                <version>${project.version}</version>
            </dependency>
            <!-- jsr305 -->
            <dependency>
                <groupId>com.google.code.findbugs</groupId>
                <artifactId>jsr305</artifactId>
                <version>${jsr305.version}</version>
            </dependency>
            <!-- bolt -->
            <dependency>
                <groupId>com.alipay.sofa</groupId>
                <artifactId>bolt</artifactId>
                <version>${bolt.version}</version>
            </dependency>
            <dependency>
                <groupId>com.alipay.sofa</groupId>
                <artifactId>hessian</artifactId>
                <version>${hessian.version}</version>
            </dependency>
            <!-- log facade -->
            <dependency>
                <groupId>org.slf4j</groupId>
                <artifactId>slf4j-api</artifactId>
                <version>${slf4j.version}</version>
            </dependency>
            <!-- log impl -->
            <dependency>
                <groupId>org.apache.logging.log4j</groupId>
                <artifactId>log4j-api</artifactId>
                <version>${log4j.version}</version>
            </dependency>
            <dependency>
                <groupId>org.apache.logging.log4j</groupId>
                <artifactId>log4j-core</artifactId>
                <version>${log4j.version}</version>
            </dependency>
            <dependency>
                <groupId>org.apache.logging.log4j</groupId>
                <artifactId>log4j-slf4j-impl</artifactId>
                <version>${log4j.version}</version>
            </dependency>
            <dependency>
                <groupId>org.apache.logging.log4j</groupId>
                <artifactId>log4j-jcl</artifactId>
                <version>${log4j.version}</version>
            </dependency>
            <!-- disruptor -->
            <dependency>
                <groupId>com.lmax</groupId>
                <artifactId>disruptor</artifactId>
                <version>${disruptor.version}</version>
            </dependency>
            <dependency>
                <groupId>commons-io</groupId>
                <artifactId>commons-io</artifactId>
                <version>${commons.io.version}</version>
            </dependency>
            <dependency>
                <groupId>commons-lang</groupId>
                <artifactId>commons-lang</artifactId>
                <version>${commons.lang.version}</version>
            </dependency>
            <!-- protobuf -->
            <dependency>
                <groupId>com.google.protobuf</groupId>
                <artifactId>protobuf-java</artifactId>
                <version>${protobuf.version}</version>
            </dependency>
            <!-- protostuff -->
            <dependency>
                <groupId>io.protostuff</groupId>
                <artifactId>protostuff-core</artifactId>
                <version>${protostuff.version}</version>
            </dependency>
            <dependency>
                <groupId>io.protostuff</groupId>
                <artifactId>protostuff-runtime</artifactId>
                <version>${protostuff.version}</version>
            </dependency>
            <!-- rocksdb -->
            <dependency>
                <groupId>org.rocksdb</groupId>
                <artifactId>rocksdbjni</artifactId>
                <version>${rocksdb.version}</version>
            </dependency>
            <!-- java thread affinity -->
            <dependency>
                <groupId>net.openhft</groupId>
                <artifactId>affinity</artifactId>
                <version>${affinity.version}</version>
                <exclusions>
                    <exclusion>
                        <artifactId>slf4j-api</artifactId>
                        <groupId>org.slf4j</groupId>
                    </exclusion>
                </exclusions>
            </dependency>
            <!-- metrics -->
            <dependency>
                <groupId>io.dropwizard.metrics</groupId>
                <artifactId>metrics-core</artifactId>
                <version>${metrics.version}</version>
                <exclusions>
                    <exclusion>
                        <artifactId>slf4j-api</artifactId>
                        <groupId>org.slf4j</groupId>
                    </exclusion>
                </exclusions>
            </dependency>
            <!--<dependency>-->
            <!--<groupId>com.github.luben</groupId>-->
            <!--<artifactId>zstd-jni</artifactId>-->
            <!--<version>${zstd.version}</version>-->
            <!--</dependency>-->
            <!-- yaml -->
            <dependency>
                <groupId>com.fasterxml.jackson.dataformat</groupId>
                <artifactId>jackson-dataformat-yaml</artifactId>
                <version>${jackson.dataformat.version}</version>
            </dependency>
            <dependency>
                <groupId>com.fasterxml.jackson.core</groupId>
                <artifactId>jackson-databind</artifactId>
                <version>${jackson.databind.version}</version>
            </dependency>
            <!-- benchmark -->
            <dependency>
                <groupId>org.openjdk.jmh</groupId>
                <artifactId>jmh-core</artifactId>
                <version>${jmh.version}</version>
                <scope>test</scope>
            </dependency>
            <dependency>
                <groupId>org.openjdk.jmh</groupId>
                <artifactId>jmh-generator-annprocess</artifactId>
                <version>${jmh.version}</version>
                <scope>test</scope>
            </dependency>
            <!-- test -->
            <dependency>
                <groupId>junit</groupId>
                <artifactId>junit</artifactId>
                <version>${junit.version}</version>
                <scope>test</scope>
            </dependency>
            <dependency>
                <groupId>junit</groupId>
                <artifactId>junit-dep</artifactId>
                <version>${junit.dep.version}</version>
                <scope>test</scope>
            </dependency>
            <dependency>
                <groupId>org.hamcrest</groupId>
                <artifactId>hamcrest-library</artifactId>
                <version>${hamcrest.version}</version>
                <scope>test</scope>
            </dependency>
            <dependency>
                <groupId>org.mockito</groupId>
                <artifactId>mockito-all</artifactId>
                <version>${mockito.version}</version>
                <scope>test</scope>
            </dependency>
            <dependency>
                <groupId>org.powermock</groupId>
                <artifactId>powermock-api-mockito</artifactId>
                <version>${powermock.version}</version>
                <scope>test</scope>
            </dependency>
            <dependency>
                <groupId>org.powermock</groupId>
                <artifactId>powermock-module-junit4</artifactId>
                <version>${powermock.version}</version>
                <scope>test</scope>
            </dependency>
        </dependencies>

    </dependencyManagement>

    <build>
        <plugins>
            <!-- jacoco coveraage -->
            <plugin>
                <groupId>org.jacoco</groupId>
                <artifactId>jacoco-maven-plugin</artifactId>
                <version>0.7.1.201405082137</version>
                <executions>
                    <execution>
                        <id>pre-test</id>
                        <phase>process-classes</phase>
                        <goals>
                            <goal>prepare-agent</goal>
                        </goals>
                        <configuration>
                            <propertyName>coverageAgent</propertyName>
                        </configuration>
                    </execution>
                </executions>
                <configuration>
                    <skip>${jacoco.skip}</skip>
                    <destFile>${jacoco.path}</destFile>
                    <sessionId>jacoco_coverage</sessionId>
                    <includes>
                        <include>${jacoco.includes}</include>
                    </includes>
                    <excludes>
                        <exclude>${jacoco.excludes}</exclude>
                    </excludes>
                </configuration>
            </plugin>
            <plugin>
                <groupId>org.apache.maven.plugins</groupId>
                <artifactId>maven-compiler-plugin</artifactId>
                <version>3.8.0</version>
                <configuration>
                    <source>${java_source_version}</source>
                    <target>${java_target_version}</target>
                    <encoding>${file_encoding}</encoding>
                    <showDeprecation>true</showDeprecation>
                    <showWarnings>true</showWarnings>
                </configuration>
            </plugin>
            <plugin>
                <groupId>org.apache.maven.plugins</groupId>
                <artifactId>maven-assembly-plugin</artifactId>
                <configuration>
                    <finalName>jraft</finalName>
                    <descriptors>
                        <descriptor>assembly.xml</descriptor>
                    </descriptors>
                </configuration>
            </plugin>
            <plugin>
                <groupId>org.apache.maven.plugins</groupId>
                <artifactId>maven-surefire-plugin</artifactId>
                <version>2.12.4</version>
                <inherited>true</inherited>
                <configuration>
                    <!-- jacoco coveraage -->
                    <argLine>-Xmx1024m -XX:PermSize=256m ${coverageAgent}</argLine>
                    <includes>
                        <include>**/*Test.java</include>
                        <include>**/*TestSuite*.java</include>
                    </includes>
                    <forkMode>pertest</forkMode>
                </configuration>
            </plugin>
            <plugin>
                <groupId>org.apache.maven.plugins</groupId>
                <artifactId>maven-source-plugin</artifactId>
                <version>2.0.2</version>
                <executions>
                    <execution>
                        <id>attach-sources</id>
                        <goals>
                            <goal>jar</goal>
                        </goals>
                    </execution>
                </executions>
            </plugin>
            <plugin>
                <groupId>org.apache.maven.plugins</groupId>
                <artifactId>maven-eclipse-plugin</artifactId>
                <version>2.5.1</version>
                <configuration>
                    <downloadSources>true</downloadSources>
                </configuration>
            </plugin>
            <!-- formatter and sort pom -->
            <plugin>
                <groupId>com.googlecode.maven-java-formatter-plugin</groupId>
                <artifactId>maven-java-formatter-plugin</artifactId>
                <version>0.4</version>
                <executions>
                    <execution>
                        <goals>
                            <goal>format</goal>
                        </goals>
                    </execution>
                </executions>
                <configuration>
                    <configFile>${main.user.dir}/tools/codestyle/formatter.xml</configFile>
                    <encoding>UTF-8</encoding>
                </configuration>
            </plugin>
            <plugin>
                <groupId>com.github.ekryd.sortpom</groupId>
                <artifactId>sortpom-maven-plugin</artifactId>
                <version>2.4.0</version>
                <executions>
                    <execution>
                        <id>sort-pom</id>
                        <phase>prepare-package</phase>
                        <goals>
                            <goal>sort</goal>
                        </goals>
                    </execution>
                </executions>
                <configuration>
                    <nrOfIndentSpace>4</nrOfIndentSpace>
                    <keepBlankLines>true</keepBlankLines>
                    <sortProperties>true</sortProperties>
                    <encoding>UTF-8</encoding>
                </configuration>
            </plugin>
            <plugin>
                <groupId>com.mycila</groupId>
                <artifactId>license-maven-plugin</artifactId>
                <version>3.0</version>
                <executions>
                    <execution>
                        <phase>generate-sources</phase>
                        <goals>
                            <goal>remove</goal>
                            <goal>format</goal>
                        </goals>
                    </execution>
                </executions>
                <configuration>
                    <quiet>true</quiet>
                    <header>${main.user.dir}/tools/codestyle/HEADER</header>
                    <includes>
                        <include>**/src/main/java/**</include>
                        <include>**/src/test/java/**</include>
                    </includes>
                    <excludes>
                        <exclude>**/AbstractEntry.java</exclude>
                        <exclude>**/ConcurrentAutoTable.java</exclude>
                        <exclude>**/NonBlockingHashMap.java</exclude>
                        <exclude>**/NonBlockingHashMapLong.java</exclude>
                        <exclude>**/ByteObjectHashMap.java</exclude>
                        <exclude>**/Recyclers.java</exclude>
                        <exclude>**/HashedWheelTimer.java</exclude>
                        <exclude>**/Timeout.java</exclude>
                        <exclude>**/TimerTask.java</exclude>
                        <exclude>**/NonReentrantLock.java</exclude>
                        <exclude>**/Bits.java</exclude>
                        <exclude>**/UnsafeUtf8Util.java</exclude>
                    </excludes>
                    <strictCheck>true</strictCheck>
                    <mapping>
                        <java>SLASHSTAR_STYLE</java>
                    </mapping>
                </configuration>
            </plugin>
        </plugins>
    </build>

    <!-- profile definitions -->
    <profiles>
        <profile>
            <id>release</id>
            <build>
                <plugins>
                    <plugin>
                        <groupId>org.apache.maven.plugins</groupId>
                        <artifactId>maven-javadoc-plugin</artifactId>
                        <version>2.9.1</version>
                        <executions>
                            <execution>
                                <id>attach-javadocs</id>
                                <goals>
                                    <goal>jar</goal>
                                </goals>
                                <configuration>
                                    <additionalparam>-Xdoclint:none</additionalparam>
                                </configuration>
                            </execution>
                        </executions>
                    </plugin>
                    <plugin>
                        <groupId>org.sonatype.plugins</groupId>
                        <artifactId>nexus-staging-maven-plugin</artifactId>
                        <version>1.6.7</version>
                        <extensions>true</extensions>
                        <configuration>
                            <serverId>ossrh</serverId>
                            <nexusUrl>https://oss.sonatype.org/</nexusUrl>
                            <autoReleaseAfterClose>false</autoReleaseAfterClose>
                        </configuration>
                    </plugin>
                    <plugin>
                        <groupId>org.apache.maven.plugins</groupId>
                        <artifactId>maven-gpg-plugin</artifactId>
                        <version>1.5</version>
                        <executions>
                            <execution>
                                <id>sign-artifacts</id>
                                <phase>verify</phase>
                                <goals>
                                    <goal>sign</goal>
                                </goals>
                            </execution>
                        </executions>
                    </plugin>
                </plugins>
            </build>
            <distributionManagement>
                <repository>
                    <id>ossrh</id>
                    <url>https://oss.sonatype.org/service/local/staging/deploy/maven2/</url>
                </repository>
                <snapshotRepository>
                    <id>ossrh</id>
                    <url>https://oss.sonatype.org/content/repositories/snapshots</url>
                </snapshotRepository>
            </distributionManagement>
        </profile>
    </profiles>
</project><|MERGE_RESOLUTION|>--- conflicted
+++ resolved
@@ -4,11 +4,7 @@
 
     <groupId>com.alipay.sofa</groupId>
     <artifactId>jraft-parent</artifactId>
-<<<<<<< HEAD
-    <version>1.2.4</version>
-=======
     <version>1.2.5</version>
->>>>>>> 09fb200d
     <packaging>pom</packaging>
 
     <name>${project.groupId}:${project.artifactId}</name>
